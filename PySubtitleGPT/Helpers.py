from datetime import timedelta
import os
import logging
import re
import srt

def Linearise(lines):
    if not isinstance(lines, list):
        lines = str(lines).split("\n")

    lines = [ str(line).strip() for line in lines ]
    return " | ".join(lines)

def UpdateFields(item : dict, update: dict, fields : list[str]):
    """
    Patch selected fields in a dictionary 
    """
    item.update({field: update[field] for field in update.keys() if field in fields})

def CreateSrtSubtitle(item):
    """
    Try to construct an srt.Subtitle from the argument
    """
    if hasattr(item, 'item'):
        item = item.item

    if not isinstance(item, srt.Subtitle):
        line = str(item).strip()
        match = srt.SRT_REGEX.match(line)
        if match:
            raw_index, raw_start, raw_end, proprietary, content = match.groups()
            index = int(raw_index) if raw_index else None
            start = srt.srt_timestamp_to_timedelta(raw_start)
            end = srt.srt_timestamp_to_timedelta(raw_end)
            item = srt.Subtitle(index, start, end, content, proprietary)

    return item

def GetTimeDelta(time):
    try:
        return srt.srt_timestamp_to_timedelta(str(time))

    except Exception as e:
        time = str(time)
        parts = re.split('[:,]', time)

        if len(parts) == 3:
            if len(parts[-1]) == 3:
                logging.warn(f"Adding hour to time '{time}'")
                return GetTimeDelta(f"00:{parts[0]}:{parts[1]},{parts[2]}")
            else:
                logging.warn(f"Adding milliseconds to time '{time}'")
                return GetTimeDelta(f"{parts[0]}:{parts[1]}:{parts[2],000}")

        if len(parts) >= 4:
            if len(parts[-1]) == 3:
                logging.warn(f"Using last four parts of '{time}' as time")
                return GetTimeDelta(f"{parts[-4]}:{parts[-3]}:{parts[-2]},{parts[-1]}")

            logging.warn(f"Using first four parts of '{time}' as time")
            return GetTimeDelta(f"{parts[0]}:{parts[1]}:{parts[2]},{parts[3]}")

    raise ValueError(f"Unable to interpret time '{str(time)}'")

def GetInputPath(filepath):
    if not filepath:
        return None
    
    basename, _ = os.path.splitext(os.path.basename(filepath))
    if basename.endswith("-ChatGPT"):
        basename = basename[0:basename.index("-ChatGPT")]
    return os.path.join(os.path.dirname(filepath), f"{basename}.srt")

def GetOutputPath(filepath):
    if not filepath:
        return None
    
    basename, _ = os.path.splitext(os.path.basename(filepath))
    if not basename.endswith("-ChatGPT"):
        basename = basename + "-ChatGPT"
<<<<<<< HEAD
    return f"{basename}.srt"

=======
    return os.path.join(os.path.dirname(filepath), f"{basename}.srt")
>>>>>>> 51a13b23

def GenerateBatchPrompt(prompt, lines, tag_lines=None):
    """
    Create the user prompt for translating a set of lines

    :param tag_lines: optional list of extra lines to include at the top of the prompt.
    """
    source_lines = [ line.prompt for line in lines ]
    source_text = '\n\n'.join(source_lines)
    if tag_lines:
        return f"<context>\n{tag_lines}\n</context>\n\n{prompt}\n\n<batch>\n{source_text}\n</batch>\n"
    elif prompt:
        return f"{prompt}\n\n<batch>\n{source_text}\n</batch>\n"
    else:
        return f"<batch>\n{source_text}\n</batch>\n"

def GenerateTagLines(context, tags):
    """
    Create a user message for specifying a set of tags

    :param context: dictionary of tag, value pairs
    :param tags: list of tags to extract from the context.
    """
    tag_lines = [ GenerateTag(tag, context.get(tag,'')) for tag in tags ]

    if tag_lines:
        return '\n'.join([tag.strip() for tag in tag_lines if tag.strip()])
    else:
        return None

def GenerateTag(tag, content):
    if isinstance(content, list):
        content = ', '.join(content)

    return f"<{tag}>{content}</{tag}>"

def BuildPrompt(options):
    """
    Generate the base prompt to use for requesting translations
    """
    target_language = options.get('target_language')
    movie_name = options.get('movie_name')
    prompt = options.get('gpt_prompt')
    prompt = prompt.replace('[ to language]', f" to {target_language}" if target_language else "")
    prompt = prompt.replace('[ for movie]', f" for {movie_name}" if movie_name else "")
    options.add('prompt', prompt)
    return prompt

def ParseTranslation(text):
    """
    Unpack a response from Chat GPT
    """
    text, summary = ExtractTag("summary", text)
    text, synopsis = ExtractTag("synopsis", text)
    text, characters = ExtractTagList("characters", text)

    return text, summary, synopsis, characters

def ExtractTag(tagname, text):
    """
    Look for an xml-like tag in the input text, and extract the contents.
    """
    open_tag = f"<{tagname}>"
    close_tag = f"</{tagname}>"

    end_index = text.rfind(close_tag)

    if end_index == -1:
        return text.strip(), None

    start_index = text.rfind(open_tag, 0, end_index)
    if start_index == -1:
        #raise ValueError(f"Malformed {tagname} tags in response")
        logging.warning(f"Malformed {tagname} tags in response")
        return text.strip(), None

    tag = text[start_index + len(open_tag):end_index].strip()
    text_before = text[:start_index].strip()
    text_after = text[end_index + len(close_tag):].strip()
    text = '\n'.join([text_before, text_after]).strip()

    return text, tag

def ExtractTagList(tagname, text):
    """
    Look for an xml-like tag in the input text, and extract the contents as a comma or newline separated list.
    """
    text, tag = ExtractTag(tagname, text)
    tag_list = [ item.strip() for item in re.split("[\n,]", tag) ] if tag else []
    return text, tag_list

def MergeTranslations(lines, translated):
    """
    Replace lines with corresponding lines in translated
    """
    line_dict = {item.key: item for item in lines}

    for item in translated:
        line_dict[item.key] = item

    lines = sorted(line_dict.values(), key=lambda item: item.start)

    return lines

def UnbatchScenes(scenes):
    """
    Reconstruct a sequential subtitle from multiple scenes
    """
    originals = []
    translations = []
    untranslated = []

    for i_scene, scene in enumerate(scenes):
        for i_batch, batch in enumerate(scene.batches):
            batch_originals = batch.originals if batch.originals else []
            batch_translations = batch.translated if batch.translated else []
            batch_untranslated = batch.untranslated if batch.untranslated else []

            originals.extend(batch_originals)
            translations.extend(batch_translations)
            untranslated.extend(batch_untranslated)
    
    return originals, translations, untranslated

def ParseCharacters(character_list):
    if isinstance(character_list, str):
        character_list = re.split("[\n,]", character_list)

    if isinstance(character_list, list):
        return [ name.strip() for name in character_list ]
    
    return []


def ParseSubstitutions(sub_list, separator="::"):
    """
    :param sub_list: is assumed to be a list of (before,after) pairs 
    separated by the separator ("::" by default).

    :return: a dictionary of (before,after) pairs
    :rtype dict:
    """
    if not sub_list:
        return {}
    
    if isinstance(sub_list, dict):
        return sub_list

    if isinstance(sub_list, str):
        sub_list = re.split("[\n,]", sub_list)

    if isinstance(sub_list, list):
        substitutions = {}
        for sub in sub_list:
            if "::" in sub:
                before, after = sub.split(separator)
                substitutions[before] = after
            else:
                try:
                    with open(sub, "r", encoding="utf-8") as f:
                        for line in [line.strip() for line in f if line.strip()]:
                            if "::" in line:
                                before, after = line.split("::")
                                substitutions[before] = after
                            else:
                                raise ValueError(f"Invalid substitution format in {sub}: {line}")
                except FileNotFoundError:
                    logging.warning(f"Substitution file not found: {sub}")
                except ValueError:
                    raise
        
        return substitutions

    return {}

def PerformSubstitutions(substitutions, input):
    """
    :param input: If input is string-like, attempt to substitute all (before,after) pairs 
    in substitutions. If input is a list, iterate over all elements performing substitutions.
    
    :return: If input is string-like, return a string with the substitutions.
    If input is a list, return a list of strings along with a dictionary of (before,after) pairs
    for each elements that had one or more substitutions. 
    """
    substitutions = substitutions if substitutions else {}

    if isinstance(input, list):
        new_list = [ PerformSubstitutions(substitutions, line) for line in input ]
        replacements = { line: new_line for line, new_line in zip(input, new_list) if new_line != str(line) }
        return new_list, replacements

    result = str(input)
    for before, after in substitutions.items():
        pattern = fr"((?<=\W)|^){re.escape(before)}((?=\W)|$)"
        result = re.sub(pattern, after, result)
        
    return result
<|MERGE_RESOLUTION|>--- conflicted
+++ resolved
@@ -78,12 +78,7 @@
     basename, _ = os.path.splitext(os.path.basename(filepath))
     if not basename.endswith("-ChatGPT"):
         basename = basename + "-ChatGPT"
-<<<<<<< HEAD
-    return f"{basename}.srt"
-
-=======
     return os.path.join(os.path.dirname(filepath), f"{basename}.srt")
->>>>>>> 51a13b23
 
 def GenerateBatchPrompt(prompt, lines, tag_lines=None):
     """
