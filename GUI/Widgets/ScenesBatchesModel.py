--- conflicted
+++ resolved
@@ -1,36 +1,14 @@
 import logging
-<<<<<<< HEAD
+from PySide6.QtCore import QSortFilterProxyModel, QModelIndex, Qt
 
-from PySide6.QtCore import QAbstractItemModel, QModelIndex, Qt
-from PySide6.QtGui import QStandardItem
-=======
-from PySide6.QtCore import QSortFilterProxyModel, QModelIndex, Qt
->>>>>>> 0e703b23
-
-from GUI.ProjectViewModel import BatchItem, ProjectViewModel, SceneItem, ViewModelError, ViewModelItem
+from GUI.ProjectViewModel import BatchItem, ViewModelItem
 from GUI.Widgets.Widgets import TreeViewItemWidget
 
-<<<<<<< HEAD
-class ScenesBatchesModel(QAbstractItemModel):
-    def __init__(self, viewmodel : ProjectViewModel = None, parent=None):
-        super().__init__(parent)
-        self.viewmodel = viewmodel
-        if viewmodel:
-            self.viewmodel.dataChanged.connect(self.dataChanged)
-            self.viewmodel.layoutChanged.connect(self.layoutChanged)
-            self.viewmodel.rowsInserted.connect(self.rowsInserted)
-            self.viewmodel.rowsRemoved.connect(self.rowsRemoved)
-
-    @property
-    def root_item(self):
-        return self.viewmodel.getRootItem() if self.viewmodel else None
-=======
 class ScenesBatchesModel(QSortFilterProxyModel):
     def __init__(self, viewmodel=None, parent=None):
         super().__init__(parent)
         if viewmodel:
             self.setSourceModel(viewmodel)
->>>>>>> 0e703b23
 
     def filterAcceptsRow(self, source_row : int, source_parent : QModelIndex):
         if not self.sourceModel():
@@ -39,21 +17,7 @@
         if not source_parent.isValid():
             return True
 
-<<<<<<< HEAD
-        # Nothing below Batch level
-        if isinstance(parent_item, BatchItem):
-            return 0
-        
-        if not isinstance(parent_item, SceneItem):
-            raise ViewModelError(f"Asked for a rowCount for something unexpected: {type(parent_item).__name__}")        
-    
-        return parent_item.rowCount()
-
-    def columnCount(self, parent=QModelIndex()):
-        return 1
-=======
         item = self.sourceModel().itemFromIndex(source_parent)
->>>>>>> 0e703b23
 
         if not item or isinstance(item, BatchItem):
             return False
@@ -78,40 +42,4 @@
         if role == Qt.ItemDataRole.SizeHintRole:
             return TreeViewItemWidget(item.GetContent()).sizeHint()
 
-<<<<<<< HEAD
-        return None
-
-    def index(self, row, column, parent=QModelIndex()):
-        if not self.hasIndex(row, column, parent):
-            return QModelIndex()
-
-        if not parent.isValid():
-            child_item = self.root_item.child(row)
-        else:
-            parent_item = parent.internalPointer()
-            child_item = parent_item.child(row)
-
-        if child_item:
-            return self.createIndex(row, column, child_item)
-        else:
-            return QModelIndex()
-
-    def parent(self, index : QModelIndex):
-        if not index.isValid():
-            return QModelIndex()
-
-        child_item = index.internalPointer()
-        if not isinstance(child_item, QStandardItem):
-            raise ViewModelError(f"Asked for the parent of something unexpected: {type(child_item).__name__}")
-
-        parent_item = child_item.parent()
-        if parent_item == self.root_item or parent_item is None:
-            return QModelIndex()
-        
-        if not isinstance(parent_item, SceneItem) and not isinstance(parent_item, BatchItem):
-            raise ViewModelError(f"Parent of something is an unexpected type: {type(parent_item).__name__}")
-
-        return self.createIndex(parent_item.row(), 0, parent_item)
-=======
-        return None
->>>>>>> 0e703b23
+        return None