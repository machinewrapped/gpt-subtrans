from itertools import groupby
from PySide6.QtCore import Qt

from GUI.ProjectViewModel import BatchItem, SceneItem

class SelectionScene:
    def __init__(self, number : int, selected : bool = True) -> None:
        self.number = number
        self.selected = selected

    def __getitem__(self, index):
        return self.batches[index]
    
    def __setitem__(self, index, value):
        self.batches[index] = value

    def __str__(self) -> str:
        return f"scene {self.number} [*]" if self.selected else f"scene {self.number}"
    
    def __repr__(self) -> str:
        return str(self)

class SelectionBatch:
    def __init__(self, batch_number : (int, int), selected : bool = True) -> None:
        self.scene, self.number = batch_number
        self.selected = selected

    def __str__(self) -> str:
        str = f"scene {self.scene}:batch {self.number}"
        return f"{str} [*]" if self.selected else str
    
    def __repr__(self) -> str:
        return str(self)

class SelectionLine:
    def __init__(self, scene: int, batch: int, number: int, selected : bool) -> None:
        self.scene = scene
        self.batch = batch
        self.number = number
        self.selected = selected

    def __str__(self) -> str:
        str = f"scene {self.scene}:batch {self.batch}:line {self.number}"
        return f"{str} [*]" if self.selected else str
    
    def __repr__(self) -> str:
        return str(self)

#########################################################################

class ProjectSelection():
    def __init__(self) -> None:
        self.scenes = {}
        self.batches = {}
        self.lines = {}

    @property
    def scene_numbers(self) -> list[int]:
        return sorted([ number for number in self.scenes.keys() ])
    
    @property
    def selected_scenes(self) -> list[SelectionScene]:
        return [ scene for scene in self.scenes.values() if scene.selected]
    
    @property
    def batch_numbers(self) -> list[(int,int)]:
        return sorted([ (batch.scene, batch.number) for batch in self.batches.values() ])

    @property
    def selected_batches(self) -> list[SelectionBatch]:
        return [ batch for batch in self.batches.values() if batch.selected]

    @property
    def line_numbers(self) -> list[SelectionLine]:
        return sorted([ number for number in self.lines.keys() if number is not None ])
    
    @property 
    def selected_lines(self) -> list[SelectionLine]:
        return [line for line in self.lines.values() if line.selected ]

    def Any(self) -> bool:
        return self.scene_numbers or self.batch_numbers or self.lines
    
    def AnyScenes(self) -> bool:
        return True if self.selected_scenes else False
    
    def OnlyScenes(self) -> bool:
        return self.selected_scenes and not (self.selected_batches or self.selected_lines)
    
    def AnyBatches(self) -> bool:
        return True if self.selected_batches else False

    def OnlyBatches(self) -> bool:
        return self.selected_batches  and not (self.selected_scenes or self.selected_lines)

    def AnyLines(self) -> bool:
        return self.selected_lines
    
    def AllLinesInSameBatch(self) -> bool:
        """
        Are all selected lines part of the same batch?
        """
        lines = self.selected_lines
        return all(line.batch == lines[0].batch for line in lines)

    def MultipleSelected(self, max = None) -> bool:
        """
        Is more than one scene, batch or line selected?
        """
        if max:
            if len(self.selected_scenes) > max or len(self.selected_batches) > max or len(self.selected_lines) > max:
                return False

        return len(self.selected_scenes) > 1 or len(self.selected_batches) > 1 or len(self.selected_lines) > 1

    def IsContiguous(self) -> bool:
        """
        Are all selected scenes, batches and lines contiguous?
        """
        scene_numbers = sorted(scene.number for scene in self.selected_scenes)
        if scene_numbers and scene_numbers != list(range(scene_numbers[0], scene_numbers[0] + len(scene_numbers))):
            return False

        if not all(batch.scene == self.selected_batches[0].scene for batch in self.selected_batches):
            return False

        batch_numbers = sorted(batch.number for batch in self.selected_batches)
        if batch_numbers and batch_numbers != list(range(batch_numbers[0], batch_numbers[0] + len(batch_numbers))):
            return False

        if not all(batch.scene == self.selected_batches[0].scene for batch in self.selected_batches):
            return False

        line_numbers = sorted(line.number for line in self.selected_lines if line.number)
        if line_numbers and line_numbers != list(range(line_numbers[0], line_numbers[0] + len(line_numbers))):
            return False

        return True
    
    def IsFirstInBatchSelected(self) -> bool:
        """
        Check whether the first line of any batch is selected
        """
        for scene, batch in self.batch_numbers:
            first_line = next((line for line in self.lines.values() if line.scene == scene and line.batch == batch), None)
            if first_line and first_line.selected:
                return True

        return False
    
    def IsFirstOrLastInBatchSelected(self) -> bool:
        """
        Check whether the first or last line of any batch is selected
        """
        line_dict = {}
        for line in list(self.lines.values()):
            key = (line.scene, line.batch, line.number)
            if key in line_dict:
                line_dict[key].selected = line_dict[key].selected or line.selected
            else:
                line_dict[key] = line
        
        for batch_lines in groupby(sorted(line_dict.values(), key=lambda x: (x.scene, x.batch, x.number)), key=lambda x: (x.scene, x.batch)):
            batch_lines = list(batch_lines[1])
            if batch_lines[0].selected or batch_lines[-1].selected:
                return True
        
        return False
    
    def IsFirstInSceneSelected(self) -> bool:
        """
        Check whether the first or last batch of any scene is selected
        """
        return next((batch.number for batch in self.selected_batches if batch.number == 1), False) and True
    
    def IsFirstOrLastInSceneSelected(self) -> bool:
        """
        Check whether the first or last batch of any scene is selected
        """
        scene_batches = {}
        for scene in self.scenes:
            scene_batches[scene] = [batch for batch in self.batches if batch[0] == scene]

        for batch in self.selected_batches:
            if batch.number == 1 or batch.number == scene_batches[batch][-1][1]:
                return True

        return False

    def GetHierarchy(self) -> dict:
        """
        Hierarchical representation of selected lines/batches/scenes
        """
        scenes = {}
        
        for scene in self.selected_scenes:
            scenes[scene.number] = {}
        for batch in self.selected_batches:
            scene = scenes[batch.scene] = scenes.get(batch.scene) or {}
            scene[batch.number] = { 'lines': {} }

        for line in self.selected_lines:
            scene = scenes[line.scene] = scenes.get(line.scene) or {}
            batch = scene[line.batch] = scene.get(line.batch) or { 'lines': {} }
            batch['lines'][line.number] = line

        return scenes

    def AppendItem(self, model, index, selected : bool = True):
        """
        Accumulated selected batches, scenes and lines
        """
        item = model.data(index, role=Qt.ItemDataRole.UserRole)

        if isinstance(item, SceneItem):
            if selected or not item.number in self.scenes.keys():
                self.scenes[item.number] = SelectionScene(item.number, selected)

                children = [ model.index(i, 0, index) for i in range(model.rowCount(index))]
                for child_index in children:
                    self.AppendItem(model, child_index, False)

        elif isinstance(item, BatchItem):
            key = (item.scene, item.number)
            if selected or not key in self.batches:
                batch = SelectionBatch((item.scene, item.number), selected)
                self.batches[key] = batch
                if not self.scenes.get(item.scene):
                    self.AppendItem(model, model.parent(index), False)

                for line in item.lines:
                    self.lines[line] = SelectionLine(batch.scene, batch.number, line, False)

    def AddSelectedLines(self, selected_lines : list[SelectionLine]):
        """
        Add selected lines to the selection
        """
<<<<<<< HEAD
        for line in selected_originals:
            self.originals[line.number] = line
            if line.scene not in self.scenes:
                self.scenes[line.scene] = SelectionScene(line.scene, False)
            if (line.scene, line.batch) not in self.batches:
                self.batches[(line.scene, line.batch)] = SelectionBatch((line.scene, line.batch), False)

        for line in selected_translations:
            self.translated[line.number] = line
            if line.scene not in self.scenes:
                self.scenes[line.scene] = SelectionScene(line.scene, False)
            if (line.scene, line.batch) not in self.batches:
                self.batches[(line.scene, line.batch)] = SelectionBatch((line.scene, line.batch), False)
=======
        for line in selected_lines:
            self.lines[line.number] = line
            key = (line.scene, line.batch)
            if key not in self.batches:
                self.batches[key] = SelectionBatch(line, False)
                self.scenes[line.scene] = SelectionScene(line, False)
>>>>>>> 5b1c4dfe

    def __str__(self):
        if self.selected_lines:
            return f"{self.str_lines} in {self.str_batches}"
        if self.selected_scenes:
            return f"{self.str_scenes} with {self.str_lines} in {self.str_batches}"
        elif self.selected_batches:
            return f"{self.str_batches} with {self.str_lines}"
        elif self.lines:
            return f"{self.str_scenes} with {self.str_lines} in {self.str_batches}"
        elif self.scene_numbers:
            return f"{self.str_scenes}"
        else:
            return "Nothing selected"
        
    def __repr__(self):
        return str(self)

    @property
    def str_scenes(self):
        if self.selected_scenes:
            return self._count(len(self.scene_numbers), "scene", "scenes")
        else:
            return self._count(len(self.selected_scenes), "scene", "scenes")

    @property
    def str_batches(self):
        if self.selected_batches:
           return self._count(len(self.selected_batches), "batch", "batches")
        else:
            return self._count(len(self.batch_numbers), "batch", "batches")

    @property
    def str_lines(self):
        return self._count(len(self.lines), "line", "lines")
    
    @property
    def str_selected_lines(self):
        return self._count(len(self.selected_lines), "line", "lines")

    @property
    def str_lines(self):
        if self.selected_lines:
            return f"{len(self.selected_lines)} lines selected"
        elif self.selected_batches:
            selected_batch_numbers = [ batch.number for batch in self.selected_batches ]
            batch_lines = [ x for x in self.lines.values() if x.batch in selected_batch_numbers ]
            if batch_lines:
                return f"{len(batch_lines)} original lines"
        elif self.lines:
            return f"{len(self.lines)} lines"
        else:
            return "nothing selected"

    def _count(self, num, singular, plural):
        if num == 0:
            return f"no {plural}"
        elif num == 1:
            return f"1 {singular}"
        else:
            return f"{num} {plural}"
<|MERGE_RESOLUTION|>--- conflicted
+++ resolved
@@ -235,28 +235,12 @@
         """
         Add selected lines to the selection
         """
-<<<<<<< HEAD
-        for line in selected_originals:
-            self.originals[line.number] = line
-            if line.scene not in self.scenes:
-                self.scenes[line.scene] = SelectionScene(line.scene, False)
-            if (line.scene, line.batch) not in self.batches:
-                self.batches[(line.scene, line.batch)] = SelectionBatch((line.scene, line.batch), False)
-
-        for line in selected_translations:
-            self.translated[line.number] = line
-            if line.scene not in self.scenes:
-                self.scenes[line.scene] = SelectionScene(line.scene, False)
-            if (line.scene, line.batch) not in self.batches:
-                self.batches[(line.scene, line.batch)] = SelectionBatch((line.scene, line.batch), False)
-=======
         for line in selected_lines:
             self.lines[line.number] = line
             key = (line.scene, line.batch)
             if key not in self.batches:
                 self.batches[key] = SelectionBatch(line, False)
                 self.scenes[line.scene] = SelectionScene(line, False)
->>>>>>> 5b1c4dfe
 
     def __str__(self):
         if self.selected_lines:
