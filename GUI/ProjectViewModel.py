--- conflicted
+++ resolved
@@ -92,15 +92,6 @@
                                 if line_item.number == line_number:
                                     return line_item
 
-<<<<<<< HEAD
-    def AddScene(self, scene : SubtitleScene):
-        logging.debug(f"Adding scene {scene.number}")
-        if not isinstance(scene, SubtitleScene):
-            raise ViewModelError(f"Wrong type for AddScene ({type(scene).__name__})")
-        
-        if scene.number in self.model.keys():
-            raise ViewModelError(f"Scene number {scene.number} already exists")
-=======
     def GetBatchNumbers(self):
         """
         Get all batch numbers for the model
@@ -111,13 +102,13 @@
                 batch_numbers.append((batch_item.scene, batch_item.number))
         return batch_numbers
 
-    def UpdateModel(self, update):
-        """
-        Incrementally update the viewmodel
-        """
-        if not self.model:
-            raise Exception("Unable to update ProjectViewModel - no model")
->>>>>>> 9eadab8e
+    def AddScene(self, scene : SubtitleScene):
+        logging.debug(f"Adding scene {scene.number}")
+        if not isinstance(scene, SubtitleScene):
+            raise ViewModelError(f"Wrong type for AddScene ({type(scene).__name__})")
+        
+        if scene.number in self.model.keys():
+            raise ViewModelError(f"Scene number {scene.number} already exists")
 
         #TODO: insert row at appropriate position
         scene_item = SceneItem(scene)
