--- conflicted
+++ resolved
@@ -14,9 +14,6 @@
 
         if project and project.options:
               self.options.update(project.options)
-    
-    def lock(self):
-        return QMutexLocker(self.mutex)
 
     def GetLock(self):
         return QMutexLocker(self.mutex)
@@ -42,19 +39,4 @@
             self.viewmodel.CreateModel(self.project.subtitles)
         return self.viewmodel
 
-<<<<<<< HEAD
- 
-=======
-    def UpdateViewModel(self, update : dict):
-        if not self.viewmodel:
-            raise Exception("Cannot update view model because it doesn't exist")
-        
-        self.viewmodel.UpdateModel(update)
-
-    def UpdateViewModelWithLock(self, update : dict):
-        if not self.viewmodel:
-            raise Exception("Cannot update view model because it doesn't exist")
-
-        with self.GetLock():
-            self.viewmodel.UpdateModel(update)
->>>>>>> 8e8475d9
+ 