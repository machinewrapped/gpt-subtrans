import logging
import time
<<<<<<< HEAD
import anthropic

from PySubtitle.Helpers import FormatMessages
from PySubtitle.SubtitleError import NoTranslationError, TranslationFailedError, TranslationImpossibleError
from PySubtitle.TranslationClient import TranslationClient
from PySubtitle.Translation import Translation
from PySubtitle.TranslationClient import TranslationClient
from PySubtitle.TranslationParser import TranslationParser
from PySubtitle.TranslationPrompt import TranslationPrompt

linesep = '\n'

class AnthropicClient(TranslationClient):
    """
    Handles communication with Claude via the anthropic SDK
    """
    def __init__(self, settings : dict):
        super().__init__(settings)

        logging.info(f"Translating with Anthropic {self.model or 'default model'}")

        try:
            self.client = anthropic.Anthropic(api_key=self.api_key)

        except Exception as e:
            logging.error(f"Failed to initialize Anthropic client: {e}")

    @property
    def api_key(self):
        return self.settings.get('api_key')

    @property
    def model(self):
        return self.settings.get('model')
    
    @property
    def max_tokens(self):
        return self.settings.get('max_tokens', 0)
    
    def _request_translation(self, prompt : TranslationPrompt, temperature : float = None) -> Translation:
=======

try:
    import anthropic

    from PySubtitle.Helpers import FormatMessages
    from PySubtitle.SubtitleError import NoTranslationError, TranslationAbortedError, TranslationFailedError, TranslationImpossibleError
    from PySubtitle.TranslationClient import TranslationClient
    from PySubtitle.Translation import Translation
    from PySubtitle.TranslationClient import TranslationClient
    from PySubtitle.TranslationParser import TranslationParser
    from PySubtitle.TranslationPrompt import TranslationPrompt

    linesep = '\n'

    class AnthropicClient(TranslationClient):
>>>>>>> 07b8dd40
        """
        Handles communication with Claude via the anthropic SDK
        """
        def __init__(self, settings : dict):
            super().__init__(settings)

            logging.info(f"Translating with Anthropic {self.model or 'default model'}")

        @property
        def api_key(self):
            return self.settings.get('api_key')

        @property
        def model(self):
            return self.settings.get('model')
        
        @property
        def max_tokens(self):
            return self.settings.get('max_tokens', 0)
        
        def _request_translation(self, prompt : TranslationPrompt, temperature : float = None) -> Translation:
            """
            Request a translation based on the provided prompt
            """
            try:
                self.client = anthropic.Anthropic(api_key=self.api_key)

            except Exception as e:
                logging.error(f"Failed to initialize Anthropic client: {e}")
                raise TranslationImpossibleError(f"Failed to initialize Anthropic client", None, error=e)

<<<<<<< HEAD
        translation = Translation(response) if response else None

        if translation:
            if translation.quota_reached:
                raise TranslationImpossibleError("Anthropic account quota reached, please upgrade your plan or wait until it renews", translation)

            if translation.reached_token_limit:
                raise TranslationFailedError(f"Too many tokens in translation", translation)
=======
            logging.debug(f"Messages:\n{FormatMessages(prompt.messages)}")

            temperature = temperature or self.temperature
            response = self._send_messages(prompt.system_prompt, prompt.content, temperature)

            translation = Translation(response)
>>>>>>> 07b8dd40

            if translation.quota_reached:
                raise TranslationImpossibleError("Anthropic account quota reached, please upgrade your plan or wait until it renews", translation)

            if translation.reached_token_limit:
                raise TranslationFailedError(f"Too many tokens in translation", translation)

            return translation

<<<<<<< HEAD
        for retry in range(self.max_retries + 1):
            if self.aborted:
                return None
=======
        def GetParser(self):
            return TranslationParser(self.settings)    
>>>>>>> 07b8dd40

        def _send_messages(self, system_prompt : str, messages : list[str], temperature):
            """
            Make a request to the LLM to provide a translation
            """
            response = {}

            for retry in range(self.max_retries + 1):
                if self.aborted:
                    return None

                try:
                    result = self.client.messages.create(
                        model=self.model,
                        messages=messages,
                        system=system_prompt,
                        temperature=temperature,
                        max_tokens=self.max_tokens
                    )

                    if self.aborted:
                        raise TranslationAbortedError()

                    if not result.content:
                        raise NoTranslationError("No choices returned in the response", result)

                    # response['response_time'] = getattr(response, 'response_ms', 0)

                    if result.stop_reason == 'max_tokens':
                        response['finish_reason'] = "length"
                    else:
                        response['finish_reason'] = result.stop_reason
                    
                    if result.usage:
                        response['prompt_tokens'] = getattr(result.usage, 'input_tokens')
                        response['output_tokens'] = getattr(result.usage, 'output_tokens')

                    for piece in result.content:
                        if piece.type == 'text':
                            response['text'] = piece.text
                            break

                    # Return the response if the API call succeeds
                    return response
                
                except anthropic.APITimeoutError as e:
                    if retry < self.max_retries and not self.aborted:
                        sleep_time = self.backoff_time * 2.0**retry
                        logging.warning(f"self._get_error_message(e), retrying in {sleep_time}...")
                        time.sleep(sleep_time)
                        continue

                except anthropic.RateLimitError as e:
                    raise TranslationImpossibleError(self._get_error_message(e), response)
                
                except anthropic.APIError as e:
                    raise TranslationFailedError(self._get_error_message(e), response)

                except Exception as e:
                    raise TranslationImpossibleError(f"Unexpected error communicating with provider", response, error=e)

            raise TranslationImpossibleError(f"Failed to communicate with provider after {self.max_retries} retries", response)

        def _get_error_message(self, e : anthropic.APIError):
            return e.body.get('error', {}).get('message', e.message)

except ImportError as e:
    logging.debug(f"Failed to import anthropic: {e}")<|MERGE_RESOLUTION|>--- conflicted
+++ resolved
@@ -1,47 +1,5 @@
 import logging
 import time
-<<<<<<< HEAD
-import anthropic
-
-from PySubtitle.Helpers import FormatMessages
-from PySubtitle.SubtitleError import NoTranslationError, TranslationFailedError, TranslationImpossibleError
-from PySubtitle.TranslationClient import TranslationClient
-from PySubtitle.Translation import Translation
-from PySubtitle.TranslationClient import TranslationClient
-from PySubtitle.TranslationParser import TranslationParser
-from PySubtitle.TranslationPrompt import TranslationPrompt
-
-linesep = '\n'
-
-class AnthropicClient(TranslationClient):
-    """
-    Handles communication with Claude via the anthropic SDK
-    """
-    def __init__(self, settings : dict):
-        super().__init__(settings)
-
-        logging.info(f"Translating with Anthropic {self.model or 'default model'}")
-
-        try:
-            self.client = anthropic.Anthropic(api_key=self.api_key)
-
-        except Exception as e:
-            logging.error(f"Failed to initialize Anthropic client: {e}")
-
-    @property
-    def api_key(self):
-        return self.settings.get('api_key')
-
-    @property
-    def model(self):
-        return self.settings.get('model')
-    
-    @property
-    def max_tokens(self):
-        return self.settings.get('max_tokens', 0)
-    
-    def _request_translation(self, prompt : TranslationPrompt, temperature : float = None) -> Translation:
-=======
 
 try:
     import anthropic
@@ -57,7 +15,6 @@
     linesep = '\n'
 
     class AnthropicClient(TranslationClient):
->>>>>>> 07b8dd40
         """
         Handles communication with Claude via the anthropic SDK
         """
@@ -89,40 +46,24 @@
                 logging.error(f"Failed to initialize Anthropic client: {e}")
                 raise TranslationImpossibleError(f"Failed to initialize Anthropic client", None, error=e)
 
-<<<<<<< HEAD
-        translation = Translation(response) if response else None
-
-        if translation:
-            if translation.quota_reached:
-                raise TranslationImpossibleError("Anthropic account quota reached, please upgrade your plan or wait until it renews", translation)
-
-            if translation.reached_token_limit:
-                raise TranslationFailedError(f"Too many tokens in translation", translation)
-=======
             logging.debug(f"Messages:\n{FormatMessages(prompt.messages)}")
 
             temperature = temperature or self.temperature
             response = self._send_messages(prompt.system_prompt, prompt.content, temperature)
 
-            translation = Translation(response)
->>>>>>> 07b8dd40
+            translation = Translation(response) if response else None
 
-            if translation.quota_reached:
-                raise TranslationImpossibleError("Anthropic account quota reached, please upgrade your plan or wait until it renews", translation)
+        if translation:
+                if translation.quota_reached:
+                    raise TranslationImpossibleError("Anthropic account quota reached, please upgrade your plan or wait until it renews", translation)
 
             if translation.reached_token_limit:
                 raise TranslationFailedError(f"Too many tokens in translation", translation)
 
             return translation
 
-<<<<<<< HEAD
-        for retry in range(self.max_retries + 1):
-            if self.aborted:
-                return None
-=======
         def GetParser(self):
             return TranslationParser(self.settings)    
->>>>>>> 07b8dd40
 
         def _send_messages(self, system_prompt : str, messages : list[str], temperature):
             """
@@ -144,7 +85,7 @@
                     )
 
                     if self.aborted:
-                        raise TranslationAbortedError()
+                        return None
 
                     if not result.content:
                         raise NoTranslationError("No choices returned in the response", result)
